# -*- coding: utf-8 -*-
#
# Copyright (C) 2020 Red Hat, Inc.
#
#    This program is free software: you can redistribute it and/or modify
#    it under the terms of the GNU General Public License as published by
#    the Free Software Foundation, either version 3 of the License, or
#    (at your option) any later version.
#
#    This program is distributed in the hope that it will be useful,
#    but WITHOUT ANY WARRANTY; without even the implied warranty of
#    MERCHANTABILITY or FITNESS FOR A PARTICULAR PURPOSE.  See the
#    GNU General Public License for more details.
#
#    You should have received a copy of the GNU General Public License
#    along with this program.  If not, see <http://www.gnu.org/licenses/>.
#

"""
    tests.test_cli

    Unit tests for testing teflo cli.

    :copyright: (c) 2017 Red Hat, Inc.
    :license: GPLv3, see LICENSE for more details.
"""

import mock
import pytest
import yaml
import json
from teflo import Teflo
from teflo.cli import print_header, teflo
from click.testing import CliRunner
from teflo.exceptions import TefloError


@pytest.fixture(scope='class')
def runner():
    return CliRunner()


class TestCli(object):
    @staticmethod
    def test_print_header():
        assert print_header() is None

    @staticmethod
    def test_teflo_create(runner):
        results = runner.invoke(teflo, ['-v', 'create'])
        assert results.exit_code != 0

    @staticmethod
    def test_invalid_validate(runner):
        results = runner.invoke(teflo, ['validate', '-s', 'cdf.yml'])
        assert 'You have to provide a valid scenario file.' in results.output

    @staticmethod
    @mock.patch.object(Teflo, 'run')
    def test_valid_validate(mock_method, runner):
        mock_method.return_value = 0
        results = runner.invoke(
            teflo, ['validate', '-s', '../assets/common.yml',
                     '-d', '/tmp']
        )
        assert results.exit_code == 0

    @staticmethod
    def test_invalid_run(runner):
        results = runner.invoke(teflo, ['run', '-s', 'cdf.yml'])
        assert 'You have to provide a valid scenario file.' in results.output

    @staticmethod
    @mock.patch.object(Teflo, 'run')
    def test_valid_run(mock_method, runner):
        mock_method.return_value = 0
        results = runner.invoke(
            teflo, ['run', '-s', '../assets/common.yml', '-d', '/tmp']
        )
        assert results.exit_code == 0

    @staticmethod
    @mock.patch.object(Teflo, 'run')
    def test_valid_run_set_task(mock_method, runner):
        mock_method.return_value = 0
        results = runner.invoke(
            teflo, ['run', '-t', 'validate', '-s', '../assets/common.yml',
                     '-d', '/tmp']
        )
        assert results.exit_code == 0

    @staticmethod
    @mock.patch.object(yaml, 'safe_load')
    def test_invalid_run_malformed_input(mock_method, runner):
        mock_method.side_effect = yaml.YAMLError('error')
        results = runner.invoke(
            teflo, ['run', '-s', '../assets/descriptor.yml', '-d', '/tmp']
        )
<<<<<<< HEAD
        assert 'Error loading updated scenario data!' in results.output
        assert results.exit_code != 0
=======
        assert 'Error loading scenario data!' in results.output
>>>>>>> dae9accf

    @staticmethod
    @mock.patch.object(yaml, 'safe_load')
    def test_invalid_run_malformed_include(mock_method, runner):
        mock_method.side_effect = TefloError('Error loading included scenario data!')
        results = runner.invoke(
            teflo, ['run', '-s', '../assets/descriptor.yml']
        )
<<<<<<< HEAD
        assert 'Error loading updated included scenario data!' in results.output
        assert results.exit_code != 0
=======
        assert 'Error loading included scenario data!' in results.output
>>>>>>> dae9accf

    @staticmethod
    def test_empty_include_section(runner):
        results = runner.invoke(teflo, ['run', '-s', '../assets/empty_include.yml'])
        assert 'Included File is invalid or Include section is empty.You have to provide valid scenario files ' \
               'to be included.' in results.output
        assert results.exit_code != 0

    @staticmethod
    def test_invalid_include_section(runner):
        results = runner.invoke(teflo, ['run', '-s', '../assets/wrong_include_descriptor.yml'])
        assert 'Included File is invalid or Include section is empty.You have to provide valid scenario files ' \
               'to be included.' in results.output
        assert results.exit_code != 0

    @staticmethod
    def test_sdf_missing_colon(runner):
        results = runner.invoke(teflo, ['run', '-s', '../assets/missing_colon_sdf.yml'])
        assert 'in "<unicode string>", line 7, column 9:' in results.output

    @staticmethod
    def test_sdf_wrong_sapce(runner):
        results = runner.invoke(teflo, ['run', '-s', '../assets/wrong_space_sdf.yml'])
        assert 'in "<unicode string>", line 13, column 2:' in results.output

    @staticmethod
    def test_wrong_sdf_included(runner):
        results = runner.invoke(teflo, ['run', '-s', '../assets/wrong_include_sdf.yml'])
        assert 'in "<unicode string>", line 7, column 9:' in results.output

    @staticmethod
    @mock.patch.object(Teflo, 'run')
    def test_valid_run_var_file(mock_method, runner):
        mock_method.return_value = 0
        results = runner.invoke(
            teflo, ['run', '-t', 'validate', '-s', '../assets/single_template.yml',
                     '-d', '/tmp', '--vars-data', '../assets/vars_data.yml']
        )
        assert results.exit_code == 0
        assert 'unit_test' in results.output

    @staticmethod
    @mock.patch.object(Teflo, 'run')
    def test_valid_run_var_raw_json(mock_method, runner):
        mock_method.return_value = 0
        results = runner.invoke(
            teflo, ['run', '-t', 'validate', '-s', '../assets/single_template.yml',
                     '-d', '/tmp', '--vars-data', json.dumps(dict(asset_name='unit_test'))]
        )
        assert results.exit_code == 0
        assert 'unit_test' in results.output

    @staticmethod
    def test_run_mutually_exclusive_label_skiplabel_option(runner):
        """ this tests if cli exits in case both labels and skip labels are present during teflo run"""
        results = runner.invoke(teflo, ['run', '-s', '../assets/common.yml', '-l', 'label1', '-sl', 'label2'])
        assert 'Labels and skip_labels are mutually exclusive. Only one of them can be used' in results.output

    @staticmethod
    def test_validate_mutually_exclusive_label_skiplabel_option(runner):
        """ this tests if cli exits in case both labels and skip labels are present during teflo validate"""
        results = runner.invoke(teflo, ['validate', '-s', '../assets/common.yml', '-l', 'label1', '-sl', 'label2'])
        assert 'Labels and skip_labels are mutually exclusive. Only one of them can be used' in results.output

    @staticmethod
    @mock.patch.object(Teflo, 'run')
    def test_run_label_option(mock_method, runner):
        """This is for testing use of label option with teflo run"""
        mock_method.return_value = 0
        results = runner.invoke(
            teflo, ['run', '-s', '../assets/descriptor.yml', '-t', 'validate', '-l', 'label1', '-d', '/tmp']
        )
        assert results.exit_code == 1
        assert isinstance(results.exception, TefloError)
        assert 'No resources were found corresponding to' in results.exception.message

    @staticmethod
    @mock.patch.object(Teflo, 'run')
    def test_run_skiplabel_option(mock_method, runner):
        """This is for testing use of skip_label option with teflo run"""
        mock_method.return_value = 0
        results = runner.invoke(
            teflo, ['run', '-s', '../assets/descriptor.yml', '-t', 'validate', '-sl', 'label1', '-d', '/tmp']
        )
        assert results.exit_code == 1
        assert isinstance(results.exception, TefloError)
        assert 'No resources were found corresponding to' in results.exception.message

    @staticmethod
    @mock.patch.object(Teflo, 'run')
    def test_run_skip_notify(mock_method, runner):
        """This is for testing use of skip_label option with teflo validate"""
        mock_method.return_value = 0
        results = runner.invoke(
            teflo, ['run', '-s', '../assets/descriptor.yml', '-d', '/tmp', '-sn', 'test_note_02']
        )
        assert results.exit_code == 0

    @staticmethod
    @mock.patch.object(Teflo, 'run')
    def test_run_no_notify(mock_method, runner):
        """This is for testing use of skip_label option with teflo validate"""
        mock_method.return_value = 0
        results = runner.invoke(
            teflo, ['run', '-s', '../assets/descriptor.yml', '-d', '/tmp', '-nn']
        )
        assert results.exit_code == 0


    @staticmethod
    @mock.patch.object(Teflo, 'run')
    def test_validate_label_option(mock_method, runner):
        """This is for testing use of label option with teflo validate"""
        mock_method.return_value = 0
        results = runner.invoke(
            teflo, ['validate', '-s', '../assets/descriptor.yml', '-l', 'label1', '-d', '/tmp']
        )
        assert results.exit_code == 1
        assert isinstance(results.exception, TefloError)
        assert 'No resources were found corresponding to' in results.exception.message

    @staticmethod
    @mock.patch.object(Teflo, 'run')
    def test_validate_skiplabel_option(mock_method, runner):
        """This is for testing use of skip_label option with teflo validate"""
        mock_method.return_value = 0
        results = runner.invoke(
            teflo, ['validate', '-s', '../assets/descriptor.yml', '-sl', 'label1', '-d', '/tmp']
        )
        assert results.exit_code == 1
        assert isinstance(results.exception, TefloError)
        assert 'No resources were found corresponding to' in results.exception.message

    @staticmethod

    def test_invalid_show(runner):
        results = runner.invoke(teflo, ['show', '-s', 'cdf.yml'])
        assert 'You have to provide a valid scenario file.' in results.output

    @staticmethod
    def test_valid_show(runner):
        results = runner.invoke(
            teflo, ['show', '-s', '../assets/no_include.yml']
        )
        assert "An option needs to be given. See help" in results.output

    @staticmethod
    @mock.patch.object(Teflo, 'list_labels')
    def test_valid_show_list_labels(mock_method, runner):
        """This test when --list-labels option is used correct method is called"""
        results = runner.invoke(
            teflo, ['show', '-s', '../assets/no_include.yml', '--list-labels']
        )
        assert mock_method.called

    @staticmethod
    @mock.patch.object(Teflo, 'notify')
    def test_notify(mock_method, runner):
        """This is for testing use of skip_label option with teflo validate"""
        mock_method.return_value = 0
        results = runner.invoke(
            teflo, ['notify', '-s', '../assets/descriptor.yml', '-d', '/tmp']
        )
        assert results.exit_code == 0

    @staticmethod
    @mock.patch.object(Teflo, 'notify')
    def test_notify_no_notify(mock_method, runner):
        """This is for testing use of skip_label option with teflo validate"""
        mock_method.return_value = 0
        results = runner.invoke(
            teflo, ['notify', '-s', '../assets/descriptor.yml', '-d', '/tmp', '-nn']
        )
        assert results.exit_code == 0

    @staticmethod
    @mock.patch.object(Teflo, 'notify')
    def test_notify_skip_notify(mock_method, runner):
        """This is for testing use of skip_label option with teflo validate"""
        mock_method.return_value = 0
        results = runner.invoke(
            teflo, ['notify', '-s', '../assets/descriptor.yml', '-d', '/tmp', '-sn', 'test_note_02']
        )
        assert results.exit_code == 0<|MERGE_RESOLUTION|>--- conflicted
+++ resolved
@@ -96,12 +96,7 @@
         results = runner.invoke(
             teflo, ['run', '-s', '../assets/descriptor.yml', '-d', '/tmp']
         )
-<<<<<<< HEAD
-        assert 'Error loading updated scenario data!' in results.output
-        assert results.exit_code != 0
-=======
         assert 'Error loading scenario data!' in results.output
->>>>>>> dae9accf
 
     @staticmethod
     @mock.patch.object(yaml, 'safe_load')
@@ -110,12 +105,8 @@
         results = runner.invoke(
             teflo, ['run', '-s', '../assets/descriptor.yml']
         )
-<<<<<<< HEAD
-        assert 'Error loading updated included scenario data!' in results.output
-        assert results.exit_code != 0
-=======
+        assert results.exit_code != 0
         assert 'Error loading included scenario data!' in results.output
->>>>>>> dae9accf
 
     @staticmethod
     def test_empty_include_section(runner):
