# -*- coding: utf-8 -*-
#
# Copyright (C) 2020 Red Hat, Inc.
#
#    This program is free software: you can redistribute it and/or modify
#    it under the terms of the GNU General Public License as published by
#    the Free Software Foundation, either version 3 of the License, or
#    (at your option) any later version.
#
#    This program is distributed in the hope that it will be useful,
#    but WITHOUT ANY WARRANTY; without even the implied warranty of
#    MERCHANTABILITY or FITNESS FOR A PARTICULAR PURPOSE.  See the
#    GNU General Public License for more details.
#
#    You should have received a copy of the GNU General Public License
#    along with this program.  If not, see <http://www.gnu.org/licenses/>.
#

"""
    tests.test_cli

    Unit tests for testing teflo cli.

    :copyright: (c) 2017 Red Hat, Inc.
    :license: GPLv3, see LICENSE for more details.
"""

import mock
import pytest
import yaml
import json
from teflo import Teflo
from teflo.cli import print_header, teflo
from click.testing import CliRunner
from teflo.exceptions import TefloError


@pytest.fixture(scope='class')
def runner():
    return CliRunner()


class TestCli(object):
    @staticmethod
    def test_print_header():
        assert print_header() is None

    @staticmethod
    def test_teflo_create(runner):
        results = runner.invoke(teflo, ['-v', 'create'])
        assert results.exit_code != 0

    @staticmethod
    def test_invalid_validate(runner):
        results = runner.invoke(teflo, ['validate', '-s', 'cdf.yml'])
        assert 'You have to provide a valid scenario file.' in results.output

    @staticmethod
    @mock.patch.object(Teflo, 'run')
    def test_valid_validate(mock_method, runner):
        mock_method.return_value = 0
        results = runner.invoke(
            teflo, ['validate', '-s', '../assets/common.yml',
                     '-d', '/tmp']
        )
        assert results.exit_code == 0

    @staticmethod
    def test_invalid_run(runner):
        results = runner.invoke(teflo, ['run', '-s', 'cdf.yml'])
        assert 'You have to provide a valid scenario file.' in results.output

    @staticmethod
    @mock.patch.object(Teflo, 'run')
    def test_valid_run(mock_method, runner):
        mock_method.return_value = 0
        results = runner.invoke(
            teflo, ['run', '-s', '../assets/common.yml', '-d', '/tmp']
        )
        assert results.exit_code == 0

    @staticmethod
    @mock.patch.object(Teflo, 'run')
    def test_valid_run_set_task(mock_method, runner):
        mock_method.return_value = 0
        results = runner.invoke(
            teflo, ['run', '-t', 'validate', '-s', '../assets/common.yml',
                     '-d', '/tmp']
        )
        assert results.exit_code == 0

    @staticmethod
    @mock.patch.object(yaml, 'safe_load')
    def test_invalid_run_malformed_input(mock_method, runner):
        mock_method.side_effect = yaml.YAMLError('error')
        results = runner.invoke(
            teflo, ['run', '-s', '../assets/descriptor.yml', '-d', '/tmp']
        )
        assert 'Error loading updated scenario data!' in results.output
        assert results.exit_code != 0

    @staticmethod
    @mock.patch.object(yaml, 'safe_load')
    def test_invalid_run_malformed_include(mock_method, runner):
        mock_method.side_effect = TefloError('Error loading included scenario data!')
        results = runner.invoke(
            teflo, ['run', '-s', '../assets/descriptor.yml']
        )
<<<<<<< HEAD
        assert 'Error loading updated included scenario data!' in results.output
        assert results.exit_code != 0
=======
        assert results.exit_code != 0
        assert 'Error loading included scenario data!' in results.output
>>>>>>> 44b66ccf

    @staticmethod
    def test_empty_include_section(runner):
        results = runner.invoke(teflo, ['run', '-s', '../assets/empty_include.yml'])
        assert 'Included File is invalid or Include section is empty.You have to provide valid scenario files ' \
               'to be included.' in results.output
        assert results.exit_code != 0

    @staticmethod
    def test_invalid_include_section(runner):
        results = runner.invoke(teflo, ['run', '-s', '../assets/wrong_include_descriptor.yml'])
        assert 'Included File is invalid or Include section is empty.You have to provide valid scenario files ' \
               'to be included.' in results.output
        assert results.exit_code != 0

    @staticmethod
    def test_sdf_missing_colon(runner):
        results = runner.invoke(teflo, ['run', '-s', '../assets/missing_colon_sdf.yml'])
        assert 'in "<unicode string>", line 7, column 9:' in results.output

    @staticmethod
    def test_sdf_wrong_sapce(runner):
        results = runner.invoke(teflo, ['run', '-s', '../assets/wrong_space_sdf.yml'])
        assert 'in "<unicode string>", line 13, column 2:' in results.output

    @staticmethod
    def test_wrong_sdf_included(runner):
        results = runner.invoke(teflo, ['run', '-s', '../assets/wrong_include_sdf.yml'])
        assert 'in "<unicode string>", line 7, column 9:' in results.output

    @staticmethod
    @mock.patch.object(Teflo, 'run')
    def test_valid_run_var_file(mock_method, runner):
        mock_method.return_value = 0
        results = runner.invoke(
            teflo, ['run', '-t', 'validate', '-s', '../assets/single_template.yml',
                     '-d', '/tmp', '--vars-data', '../assets/vars_data.yml']
        )
        assert results.exit_code == 0
        assert 'unit_test' in results.output

    @staticmethod
    @mock.patch.object(Teflo, 'run')
    def test_valid_run_var_raw_json(mock_method, runner):
        mock_method.return_value = 0
        results = runner.invoke(
            teflo, ['run', '-t', 'validate', '-s', '../assets/single_template.yml',
                     '-d', '/tmp', '--vars-data', json.dumps(dict(asset_name='unit_test'))]
        )
        assert results.exit_code == 0
        assert 'unit_test' in results.output
<<<<<<< HEAD

    @staticmethod
    @mock.patch.object(Teflo, 'run')
    def test_valid_run_multiple_vars(mock_method, runner):
        mock_method.return_value = 0
        results = runner.invoke(
                teflo, ['run', '-t', 'validate', '-s', '../assets/multiple_template.yml',
                        '-d', '/tmp', '--vars-data', '../assets/vars_data.yml',
                        '--vars-data', json.dumps(dict(other_name='another_test'))]
        )
        assert 'unit_test' in results.output
        assert 'another_test' in results.output
        assert results.exit_code == 0
=======
>>>>>>> 44b66ccf

    @staticmethod
    def test_run_mutually_exclusive_label_skiplabel_option(runner):
        """ this tests if cli exits in case both labels and skip labels are present during teflo run"""
        results = runner.invoke(teflo, ['run', '-s', '../assets/common.yml', '-l', 'label1', '-sl', 'label2'])
        assert 'Labels and skip_labels are mutually exclusive. Only one of them can be used' in results.output

    @staticmethod
    def test_validate_mutually_exclusive_label_skiplabel_option(runner):
        """ this tests if cli exits in case both labels and skip labels are present during teflo validate"""
        results = runner.invoke(teflo, ['validate', '-s', '../assets/common.yml', '-l', 'label1', '-sl', 'label2'])
        assert 'Labels and skip_labels are mutually exclusive. Only one of them can be used' in results.output

    @staticmethod
    @mock.patch.object(Teflo, 'run')
    def test_run_label_option(mock_method, runner):
        """This is for testing use of label option with teflo run"""
        mock_method.return_value = 0
        results = runner.invoke(
            teflo, ['run', '-s', '../assets/descriptor.yml', '-t', 'validate', '-l', 'label1', '-d', '/tmp']
        )
        assert results.exit_code == 1
        assert isinstance(results.exception, TefloError)
        assert 'No resources were found corresponding to' in results.exception.message

    @staticmethod
    @mock.patch.object(Teflo, 'run')
    def test_run_skiplabel_option(mock_method, runner):
        """This is for testing use of skip_label option with teflo run"""
        mock_method.return_value = 0
        results = runner.invoke(
            teflo, ['run', '-s', '../assets/descriptor.yml', '-t', 'validate', '-sl', 'label1', '-d', '/tmp']
        )
        assert results.exit_code == 1
        assert isinstance(results.exception, TefloError)
        assert 'No resources were found corresponding to' in results.exception.message

    @staticmethod
    @mock.patch.object(Teflo, 'run')
    def test_run_skip_notify(mock_method, runner):
        """This is for testing use of skip_label option with teflo validate"""
        mock_method.return_value = 0
        results = runner.invoke(
            teflo, ['run', '-s', '../assets/descriptor.yml', '-d', '/tmp', '-sn', 'test_note_02']
        )
        assert results.exit_code == 0

    @staticmethod
    @mock.patch.object(Teflo, 'run')
    def test_run_no_notify(mock_method, runner):
        """This is for testing use of skip_label option with teflo validate"""
        mock_method.return_value = 0
        results = runner.invoke(
            teflo, ['run', '-s', '../assets/descriptor.yml', '-d', '/tmp', '-nn']
        )
        assert results.exit_code == 0


    @staticmethod
    @mock.patch.object(Teflo, 'run')
    def test_validate_label_option(mock_method, runner):
        """This is for testing use of label option with teflo validate"""
        mock_method.return_value = 0
        results = runner.invoke(
            teflo, ['validate', '-s', '../assets/descriptor.yml', '-l', 'label1', '-d', '/tmp']
        )
        assert results.exit_code == 1
        assert isinstance(results.exception, TefloError)
        assert 'No resources were found corresponding to' in results.exception.message

    @staticmethod
    @mock.patch.object(Teflo, 'run')
    def test_validate_skiplabel_option(mock_method, runner):
        """This is for testing use of skip_label option with teflo validate"""
        mock_method.return_value = 0
        results = runner.invoke(
            teflo, ['validate', '-s', '../assets/descriptor.yml', '-sl', 'label1', '-d', '/tmp']
        )
        assert results.exit_code == 1
        assert isinstance(results.exception, TefloError)
        assert 'No resources were found corresponding to' in results.exception.message

    @staticmethod

    def test_invalid_show(runner):
        results = runner.invoke(teflo, ['show', '-s', 'cdf.yml'])
        assert 'You have to provide a valid scenario file.' in results.output

    @staticmethod
    def test_valid_show(runner):
        results = runner.invoke(
            teflo, ['show', '-s', '../assets/no_include.yml']
        )
        assert "An option needs to be given. See help" in results.output

    @staticmethod
    @mock.patch.object(Teflo, 'list_labels')
    def test_valid_show_list_labels(mock_method, runner):
        """This test when --list-labels option is used correct method is called"""
        results = runner.invoke(
            teflo, ['show', '-s', '../assets/no_include.yml', '--list-labels']
        )
        assert mock_method.called

    @staticmethod
    @mock.patch.object(Teflo, 'notify')
    def test_notify(mock_method, runner):
        """This is for testing use of skip_label option with teflo validate"""
        mock_method.return_value = 0
        results = runner.invoke(
            teflo, ['notify', '-s', '../assets/descriptor.yml', '-d', '/tmp']
        )
        assert results.exit_code == 0

    @staticmethod
    @mock.patch.object(Teflo, 'notify')
    def test_notify_no_notify(mock_method, runner):
        """This is for testing use of skip_label option with teflo validate"""
        mock_method.return_value = 0
        results = runner.invoke(
            teflo, ['notify', '-s', '../assets/descriptor.yml', '-d', '/tmp', '-nn']
        )
        assert results.exit_code == 0

    @staticmethod
    @mock.patch.object(Teflo, 'notify')
    def test_notify_skip_notify(mock_method, runner):
        """This is for testing use of skip_label option with teflo validate"""
        mock_method.return_value = 0
        results = runner.invoke(
            teflo, ['notify', '-s', '../assets/descriptor.yml', '-d', '/tmp', '-sn', 'test_note_02']
        )
        assert results.exit_code == 0<|MERGE_RESOLUTION|>--- conflicted
+++ resolved
@@ -106,13 +106,8 @@
         results = runner.invoke(
             teflo, ['run', '-s', '../assets/descriptor.yml']
         )
-<<<<<<< HEAD
-        assert 'Error loading updated included scenario data!' in results.output
-        assert results.exit_code != 0
-=======
         assert results.exit_code != 0
         assert 'Error loading included scenario data!' in results.output
->>>>>>> 44b66ccf
 
     @staticmethod
     def test_empty_include_section(runner):
@@ -164,7 +159,6 @@
         )
         assert results.exit_code == 0
         assert 'unit_test' in results.output
-<<<<<<< HEAD
 
     @staticmethod
     @mock.patch.object(Teflo, 'run')
@@ -178,8 +172,6 @@
         assert 'unit_test' in results.output
         assert 'another_test' in results.output
         assert results.exit_code == 0
-=======
->>>>>>> 44b66ccf
 
     @staticmethod
     def test_run_mutually_exclusive_label_skiplabel_option(runner):
